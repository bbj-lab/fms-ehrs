# FMs-EHRs

> This repo contains code to tokenize electronic health records, train foundation
> models on those tokenized records, and then perform various downstream
> analyses. [^1] [^2]

## Requirements & structure

The bash scripts can be run in a [slurm](https://slurm.schedmd.com) environment
with the specified resource requirements. (We used compute nodes with 8×A100
40GB-PCIe GPUs, connected with 2×16-core 3.0-GHz AMD Milan processors for
GPU-based work.) Each bash script calls one or more python scripts that depend on
an environment as described in the `requirements.txt` file. You can set up an
environment with [pytorch](https://pytorch.org/get-started/locally/) configured
for CUDA 12.8 with [uv](https://docs.astral.sh/uv/pip/) as follows:

```sh
uv venv --python=$(which python3) venv
. venv/bin/activate
uv pip install --torch-backend=cu128 --link-mode=copy -e .
```

For plots to render correctly, you may need to install a working version of
[tex](https://www.tug.org/texlive/) on your system.

## What the code does

We consider hospitalization events for adults (age 18 or older) from the Beth
Israel Deaconess Medical Center between 2008–2019
([MIMIC-IV-3.1](https://physionet.org/content/mimiciv/3.1/)) and from
[UCMC](https://www.uchicagomedicine.org) between March 2020 and March 2022. We
restricted to patients with stays of at least 24 hours. We formatted EHR data
from each health system into the
[CLIF-2.0.0 format](https://web.archive.org/web/20250711203935/https://clif-consortium.github.io/website/data-dictionary/data-dictionary-2.0.0.html).
The MIMIC patients were partitioned intro training, validation, and test sets at
a 70\%-10\%-20\% rate, according to the randomized time of their first
hospitalization event, with training patients coming first, followed by
validation and then test. We then collected each hospitalization event for
patients in a given set. In this way, hospitalization records in the test set
corresponded to patients with no hospitalization events in the training or
validation sets. UCMC data was primarily used as a held-out test set. For this
reason, we partitioned UCMC hospitalizations into training, validation, and test
sets at a 5\%-5\%-90\% rate in the same manner as used for MIMIC.

We convert each hospitalization event into a sequence of integers corresponding
to the stay. For a given sequence, the first token always corresponds to timeline
start token. The next three tokens contain patient-level demographic information
on race, ethnicity, and sex. The following two tokens correspond to
admission-specific information, namely patient age converted to a decile and
admission type. Taken together, we refer to the 5 tokens occurring immediately
after the timelines start token as the _admission prefix_. Tokens corresponding
to a variety of events for a hospitalization are then inserted in the same order
in which these events occurred. Transfers are encoded with their CLIF location
category. Labs are encoded with two tokens and inserted at the time results
become available: one for the lab category, and a second corresponding to the
deciled lab value in the training data within that category. We call this
strategy, of tokenizing categories and binning their corresponding values
according to the training value of the deciles, category-value tokenization:

![Category-value tokenization](./img/schematic.svg)

A handful of other tables receive this type of tokenization: vitals and results
according to vital category, medication and dosage by medication category,
assessment and results by assessment category. Respiratory information is
recorded at the beginning of respiratory support; the encoded information is mode
category and device category. We include a token indicating if a patient is
placed into a prone position. All hospitalization-related data is encoded this
way and inserted in chronological order. Tokens that arrive synchronously
correspond to an event and always appear coterminously in a sequence. Timelines
then end with a token for discharge category and a dedicated timeline end token.
For example, the first few tokens for a timeline might look like this:

![Example highlighted timeline](./img/example_tl.svg)

## Usage notes

-   Credentialed users may obtain the
    [MIMIC-IV-3.1 dataset](https://physionet.org/content/mimiciv/3.1/) from
    Physionet. [This repo](https://github.com/bbj-lab/CLIF-MIMIC) contains
    instructions and code for converting it to the
    [CLIF-2.0.0 format](https://web.archive.org/web/20250711203935/https://clif-consortium.github.io/website/data-dictionary/data-dictionary-2.0.0.html).
    (Use the [v0.1.0](https://github.com/bbj-lab/CLIF-MIMIC/releases/tag/v0.1.0)
    release.) The `rclif-2.0` folder location is then passed as `--data_dir_in`
    to the [first slurm script](./slurm/01_create_data_splits.sh).

-   Many of the slurm scripts assume a folder structure as follows, where
    `tree ${hm}` (_cf_
    [tree](https://manpages.ubuntu.com/manpages/noble/man1/tree.1.html)) looks
    something like this:

    ```sh
    .
    ├── data-mimic # MIMIC datasets
    │   ├── raw
    │   │   ├── test
    │   │   │   ├── clif_adt.parquet
    │   │   │   ├── ...
    │   │   │   └── clif_vitals.parquet
    │   │   ├── train
    │   │   │   ├── clif_adt.parquet
    │   │   │   ├── ...
    │   │   │   └── clif_vitals.parquet
    │   │   └── val
    │   │       ├── clif_adt.parquet
    │   │       ├── ...
    │   │       └── clif_vitals.parquet
    │   ├── ...
    │   └── W++_first_24h-tokenized
    │       ├── test
    │       │   └── tokens_timelines.parquet
    │       ├── train
    │       │   ├── tokens_timelines.parquet
    │       │   └── vocab.gzip
    │       └── val
    │           └── tokens_timelines.parquet
    ├── data-ucmc  # UCMC datasets
    │   └── ...
    ├── mdls  # to hold all models generated
    │   └── ...
    ├── mdls-archive  # models for long-term storage
    │   └── llama-med-60358922_1-hp-W++
    │       ├── config.json
    │       ├── generation_config.json
    │       └── model.safetensors
    ├── Quantifying-Surprise-EHRs  # THIS REPO
    │   └── ...
    └── figs  # for generated figures
    ```

    Tokenized datasets are deposited into the `data-mimic` or `data-ucmc` folder,
    depending on data provenance. Trained models are stored in `mdls`. Many
    models are generated and these take up significant amounts of space. Models
    to be kept are copied into `mdls-archive`. Generated figures are placed in
    the `figs` folder.

-   Slurm jobs can be queued in sequence as follows:

    ```sh
    j01=$(sbatch --parsable 01_create_train_val_test_split.sh)
    j02=$(sbatch --parsable --depend=afterok:${j01} 02_tokenize_train_val_test_split.sh)
    j03=$(sbatch --parsable --depend=afterok:${j02} 03_extract_outcomes.sh)
    ...
    ```

-   If you find yourself manually running python scripts from an interactive
    slurm job afer running `preamble.sh`, you can append:

    ```sh
    2>&1 | tee -a output/$SLURM_JOBID-$jname.stdout
    ```

    to keep logs.

-   _Note_: We've started experimenting with
    [apptainer](https://apptainer.org)-based containerization, a successor to
    [singularity](https://singularityware.github.io/index.html). In an
    environment with apptainer available (e.g.
    `/gpfs/data/bbj-lab/.envs/apptainer`), you can define something like

    ```sh
    python3() {
        apptainer exec --nv /gpfs/data/bbj-lab/users/burkh4rt/env.sif python3 "$@"
    }
    ```

    and then your calls to python3 will be using it. This is considered
    experimental; any feedback is welcome.

    You can can also create your own version of this container with:

    ```sh
    conda activate apptainer
    export TMPDIR="/scratch/$(whoami)/cache"
    export APPTAINER_TMPDIR="/scratch/$(whoami)/cache"
    export APPTAINER_CACHEDIR="/scratch/$(whoami)/cache"

    apptainer build env.sif env.def
    ```

[^1]:
    M. Burkhart, B. Ramadan, Z. Liao, K. Chhikara, J. Rojas, W. Parker, & B.
    Beaulieu-Jones, Foundation models for electronic health records:
    representation dynamics and transferability,
    [arXiv:2504.10422](https://doi.org/10.48550/arXiv.2504.10422)

[^2]:
    M. Burkhart, B. Ramadan, L. Solo, W. Parker, & B. Beaulieu-Jones, Quantifying
    surprise in clinical care: detecting highly informative events in electronic
    health records with foundation models,
    [arXiv:2507.22798](https://doi.org/10.48550/arXiv.2507.22798)

<!--

Format:
```
ruff format .
ruff check .
shfmt -w slurm/
```

Send to randi:
```
rsync -avht \
  --delete \
  --exclude "slurm/output/" \
  --exclude "venv/" \
  --exclude ".idea/" \
  ~/Documents/chicago/fms-ehrs-reps \
  randi:/gpfs/data/bbj-lab/users/burkh4rt
```

Run on randi:
```
<<<<<<< HEAD
systemd-run --scope --user tmux new -s t2q
srun -p tier2q \
  --mem=25GB \
  --time=8:00:00 \
=======
systemd-run --scope --user tmux new -s t3q2
srun -p tier3q \
  --mem=100GB \
  --time=1:00:00 \
>>>>>>> 29ff4491
  --job-name=adhoc \
  --pty bash -i
source venv/bin/activate
```

Troubleshoot:
```
systemd-run --scope --user tmux new -s gpuq
srun -p gpudev \
  --gres=gpu:1 \
  --time=8:00:00 \
  --job-name=adhoc \
  --pty bash -i
. venv/bin/activate
jupyter notebook --no-browser --ip=0.0.0.0 --port=8088
ssh -L 8088:localhost:8088 cri22cn401
```

Grab generated plots:
```
rsync -avht \
    randi:/gpfs/data/bbj-lab/users/burkh4rt/figs \
    ~/Downloads
```

Save environment:
```
uv pip compile --torch-backend=cu128 pyproject.toml -o requirements.txt
```

Get fonts on randi:
```
mkdir -p ~/.local/share/fonts/CMU
cd ~/.local/share/fonts/CMU
wget https://mirrors.ctan.org/fonts/cm-unicode.zip
unzip cm-unicode.zip
find . -type f \( -iname "*.ttf" -o -iname "*.otf" \) -exec mv {} ~/.local/share/fonts/CMU/ \;
fc-cache -f -v
fc-list | grep -i cmu
```

Install directly from github:

```sh
pip install -e "git+https://github.com/bbj-lab/clif-tokenizer.git@main#egg=fms-ehrs"
```

<<<<<<< HEAD

Apptainer:

```sh
export TMPDIR="/scratch/$(whoami)/cache"
export APPTAINER_TMPDIR="/scratch/$(whoami)/cache"
export APPTAINER_CACHEDIR="/scratch/$(whoami)/cache"

apptainer build env.sif env.def
apptainer run --nv env.sif
apptainer exec --nv env.sif ls
```

`env.def`:
```
Bootstrap: docker
From: python:3.12.11-bullseye

%files
    pyproject.toml
    fms_ehrs/

%post
    pip install uv
    uv pip install --torch-backend=cu128 --link-mode=copy .
```

Add to `preamble.sh`:

```
python3() {
    apptainer exec --nv ~/env.sif python3 "$@"
}

torchrun() {
    apptainer exec --nv ~/env.sif torchrun "$@"
}
```

Don't do this on a mac -- you'll never get cuda:
```
brew install lima
limactl start template://apptainer
limactl shell apptainer
mkdir -p ~/build
apptainer build ~/build/env.sif env.def
exit
limactl cp apptainer:~/build/env.sif ~/Downloads/env.sif
limactl stop apptainer
limactl delete apptainer
```

=======
Fix permissions:

```sh
chgrp -R cri-bbj_lab *
chmod -R +770 *
```
>>>>>>> 29ff4491
--><|MERGE_RESOLUTION|>--- conflicted
+++ resolved
@@ -211,17 +211,11 @@
 
 Run on randi:
 ```
-<<<<<<< HEAD
+systemd-run --scope --user tmux new -s t3q
 systemd-run --scope --user tmux new -s t2q
 srun -p tier2q \
   --mem=25GB \
   --time=8:00:00 \
-=======
-systemd-run --scope --user tmux new -s t3q2
-srun -p tier3q \
-  --mem=100GB \
-  --time=1:00:00 \
->>>>>>> 29ff4491
   --job-name=adhoc \
   --pty bash -i
 source venv/bin/activate
@@ -269,7 +263,6 @@
 pip install -e "git+https://github.com/bbj-lab/clif-tokenizer.git@main#egg=fms-ehrs"
 ```
 
-<<<<<<< HEAD
 
 Apptainer:
 
@@ -322,12 +315,11 @@
 limactl delete apptainer
 ```
 
-=======
 Fix permissions:
 
 ```sh
 chgrp -R cri-bbj_lab *
 chmod -R +770 *
 ```
->>>>>>> 29ff4491
+
 -->