# Quantifying surprise in clinical care: Detecting highly informative events in electronic health records with foundation models

> We present a foundation model-derived method to identify highly informative
> tokens and events in electronic health records. Our approach considers incoming
> data in the entire context of a patient's hospitalization and so can flag
> anomalous events that rule-based approaches would consider within a normal
> range. We demonstrate that the events our model flags are significant for
> predicting downstream patient outcomes and that a fraction of events identified
> as carrying little information can safely be dropped. Additionally, we show how
> informativeness can help interpret the predictions of prognostic models trained
> on foundation model-derived representations.

## Requirements & structure

The bash scripts can be run in a [slurm](https://slurm.schedmd.com) environment
with the specified resource requirements. (We used compute nodes with 8×A100
40GB-PCIe GPUs, connected with 2×16-core 3.0-GHz AMD Milan processors for
GPU-based work.) Each bash script calls one or more python scripts that depend on
an environment as described in the `requirements.txt` file. You can set up an
environment with [pytorch](https://pytorch.org/get-started/locally/) configured
for CUDA 12.8 with [uv](https://docs.astral.sh/uv/pip/) as follows:

```sh
uv venv --python=$(which python3) venv
. venv/bin/activate
uv pip install --torch-backend=cu128 --link-mode=copy -e .
```

<<<<<<< HEAD
=======
For plots to render correctly, you may need to install a working version of
[tex](https://www.tug.org/texlive/) on your system. The code is structured
logically as follows, where the numerical prefixes correspond to the prefixes in
the slurm files (located in the [slurm folder](./slurm)):

```mermaid
---
config:
  theme: neutral
  look: handDrawn
  layout: elk
  themeCSS: "* { overflow: visible; }"
---
flowchart TD
 subgraph s1["Data processing"]
        N1["01_create_data_splits"]
        N2["02_tokenize_data_splits"]
        N3["03_extract_outcomes"]
        N16["16_aggregate_stats"]
        N17["17_pull_mimic_info"]
  end
 subgraph s2["Information estimation"]
        N4["04_tune_model"]
        N5["05_examine_model"]
        N6["06_extract_information"]
        N7["07_process_info"]
  end
 subgraph s3["Redaction experiment"]
        N8["08_redact_timelines"]
        N9["09_extract_reps"]
        N10["10_xfer_rep_based_preds"]
        N11["11_version_comparison"]
        N12["12_run_stats"]
  end
 subgraph s4["Reps vs info"]
        N13["13_extract_all_reps"]
        N14["14_process_trajectories"]
        N15["15_jumps_vs_info"]
  end
    N1 --> N2
    N2 --> N3 & N4
    N3 --> N16 & N10
    N4 --> N5 & N6 & N8 & N13
    N6 --> N7 & N15
    N7 --> N8
    N8 --> N9
    N4 --> N9 --> N10
    N10 --> N11
    N11 --> N12
    N13 --> N14
    N14 --> N15
    N16 --> N17
```

>>>>>>> e4b08918
## What the code does

### Data processing (and tokenization)

We consider 422k hospitalization events for adults (age 18 or older) from the
Beth Israel Deaconess Medical Center between 2008–2019
([MIMIC-IV-3.1](https://physionet.org/content/mimiciv/3.1/)) and 50k
hospitalization events from [UCMC](https://www.uchicagomedicine.org) between
March 2020 and March 2022. We restricted to patients with stays of at least 24
hours. We formatted EHR data from each health system into the
[CLIF-2.0.0 format](https://web.archive.org/web/20250711203935/https://clif-consortium.github.io/website/data-dictionary/data-dictionary-2.0.0.html).
The MIMIC patients were partitioned intro training, validation, and test sets at
a 70\%-10\%-20\% rate, according to the randomized time of their first
hospitalization event, with training patients coming first, followed by
validation and then test. We then collected each hospitalization event for
patients in a given set. In this way, hospitalization records in the test set
corresponded to patients with no hospitalization events in the training or
validation sets. UCMC data was primarily used as a held-out test set. For this
reason, we partitioned UCMC hospitalizations into training, validation, and test
sets at a 5\%-5\%-90\% rate in the same manner as used for MIMIC.

We convert each hospitalization event into a sequence of integers corresponding
to the stay. For a given sequence, the first token always corresponds to timeline
start token. The next three tokens contain patient-level demographic information
on race, ethnicity, and sex. The following two tokens correspond to
admission-specific information, namely patient age converted to a decile and
admission type. Taken together, we refer to the 5 tokens occurring immediately
after the timelines start token as the _admission prefix_. Tokens corresponding
to a variety of events for a hospitalization are then inserted in the same order
in which these events occurred. Transfers are encoded with their CLIF location
category. Labs are encoded with two tokens and inserted at the time results
become available: one for the lab category, and a second corresponding to the
deciled lab value in the training data within that category. We call this
strategy, of tokenizing categories and binning their corresponding values
according to the training value of the deciles, category-value tokenization:

![Category-value tokenization](./img/schematic.svg)

A handful of other tables receive this type of tokenization: vitals and results
according to vital category, medication and dosage by medication category,
assessment and results by assessment category. Respiratory information is
recorded at the beginning of respiratory support; the encoded information is mode
category and device category. We include a token indicating if a patient is
placed into a prone position. All hospitalization-related data is encoded this
way and inserted in chronological order. Tokens that arrive synchronously
correspond to an event and always appear coterminously in a sequence. Timelines
then end with a token for discharge category and a dedicated timeline end token.

### Information estimation

Consider the set $V^T$ of length $T$ sequences of tokens drawn from some
vocabulary $V$. For a given sequence $x=(x_1,\dotsc, x_T)$ and indices
$1\leq u \leq v \leq T$, we let $x_{u:v}=(x_u, x_{u+1}, \dotsc, x_v)$ correspond
to the subsequence and $x_{<u}=x_{1:u-1}$ to the context at $u$ for $u>1$. If $p$
is a probability distribution on $V^T$, we let
$p(x_{u:v})=P_{X\sim p}(X_{u:v}=x_{u:v})$ denote the marginal distribution and
$p(x_{u:v}|x_{y:z})=P_{X\sim p}(X_{u:v}=x_{u:v}|X_{y:z}=x_{y:z})$ denote the
conditional for indices $u,v,y,z$. We adopt the convention that
$p(x_{u:v} | x_{<1}) = p(x_{u:v})$. In this work, we focus on the context-aware
information given by

$\boxed{I_p(x_t | x_{<t}) = - \log_{2} p(x_t | x_{<t})}$

for tokens $x_t$ and by

$\boxed{I_p(x_{u:v} | x_{<u}) = - \log_{2} p(x_{u:v} | x_{<u})}$

for subsequences $x_{u:v}$. As
$p(x_{u:v} | x_{<t})=\textstyle\prod\nolimits_{t=u}^v p(x_t | x_{<t})$, it
follows that
$I_{p}(x_{u:v} | x_{<u})=\textstyle\sum\nolimits_{t=u}^v I_{p}(x_t | x_{<t})$.
Thus, the context-aware information for subsequences can be obtained by adding
over that of the individual tokens. In our case, we focus on subsequences of
tokens that are added to our timelines contemporaneously. We call these "events."

We train a foundation model (FM) from scratch using a variation of the Llama-3.2
1B-parameter architecture on our tokenized MIMIC training and validation sets.
This model then takes the place of $p$ in the above equations. We can take
example timelines and use the model-determined measure of information to
highlight them (first 102 tokens shown here, reading from left to right in
row-major order):

![Example highlighted timeline](./img/example_tl.svg)

### Redaction experiment

We drop events (corresponding to subsequences $x_{u:v}$) according to their
model-determined informativeness $I_{p}(x_{u:v} | x_{<u})$. For details, please
see our manuscript.

### Representations vs. information

We relate movements in model-derived representation space to the informativeness
of the corresponding tokens or events. Again, further details are available in
the manuscript.

## Usage notes

-   Credentialed users may obtain the
    [MIMIC-IV-3.1 dataset](https://physionet.org/content/mimiciv/3.1/) from
    Physionet. [This repo](https://github.com/bbj-lab/CLIF-MIMIC) contains
    instructions and code for converting it to the
    [CLIF-2.0.0 format](https://web.archive.org/web/20250711203935/https://clif-consortium.github.io/website/data-dictionary/data-dictionary-2.0.0.html).
    (Use the [v0.1.0](https://github.com/bbj-lab/CLIF-MIMIC/releases/tag/v0.1.0)
    release.) The `rclif-2.0` folder location is then passed as `--data_dir_in`
    to the [first slurm script](./slurm/01_create_data_splits.sh).

-   Many of the slurm scripts assume a folder structure as follows, where
    `tree ${hm}` (_cf_
    [tree](https://manpages.ubuntu.com/manpages/noble/man1/tree.1.html)) looks
    something like this:

    ```sh
    .
    ├── data-mimic # MIMIC datasets
    │   ├── raw
    │   │   ├── test
    │   │   │   ├── clif_adt.parquet
    │   │   │   ├── ...
    │   │   │   └── clif_vitals.parquet
    │   │   ├── train
    │   │   │   ├── clif_adt.parquet
    │   │   │   ├── ...
    │   │   │   └── clif_vitals.parquet
    │   │   └── val
    │   │       ├── clif_adt.parquet
    │   │       ├── ...
    │   │       └── clif_vitals.parquet
    │   ├── ...
    │   └── W++_first_24h-tokenized
    │       ├── test
    │       │   └── tokens_timelines.parquet
    │       ├── train
    │       │   ├── tokens_timelines.parquet
    │       │   └── vocab.gzip
    │       └── val
    │           └── tokens_timelines.parquet
    ├── data-ucmc  # UCMC datasets
    │   └── ...
    ├── mdls  # to hold all models generated
    │   └── ...
    ├── mdls-archive  # models for long-term storage
    │   └── llama-med-60358922_1-hp-W++
    │       ├── config.json
    │       ├── generation_config.json
    │       └── model.safetensors
    ├── Quantifying-Surprise-EHRs  # THIS REPO
    │   └── ...
    └── figs  # for generated figures
    ```

    Tokenized datasets are deposited into the `data-mimic` or `data-ucmc` folder,
    depending on data provenance. Trained models are stored in `mdls`. Many
    models are generated and these take up significant amounts of space. Models
    to be kept are copied into `mdls-archive`. Generated figures are placed in
    the `figs` folder.

-   Slurm jobs can be queued in sequence as follows:

    ```sh
    j01=$(sbatch --parsable 01_create_train_val_test_split.sh)
    j02=$(sbatch --parsable --depend=afterok:${j01} 02_tokenize_train_val_test_split.sh)
    j03=$(sbatch --parsable --depend=afterok:${j02} 03_extract_outcomes.sh)
    ...
    ```

-   If you find yourself manually running python scripts from an interactive
    slurm job afer running `preamble.sh`, you can append:

    ```sh
    2>&1 | tee -a output/$SLURM_JOBID-$jname.stdout
    ```

    to keep logs.

<!--

Format:
```
isort fms_ehrs/
black fms_ehrs/
shfmt -w slurm/
prettier --write *.md
```

Send to randi:
```
rsync -avht \
  --delete \
  --exclude "slurm/output/" \
  --exclude "venv/" \
  --exclude ".idea/" \
  ~/Documents/chicago/fms-ehrs-reps \
  randi:/gpfs/data/bbj-lab/users/burkh4rt
```

Run on randi:
```
systemd-run --scope --user tmux new -s t2q
srun -p tier2q \
  --mem=25GB \
  --time=8:00:00 \
  --job-name=adhoc \
  --pty bash -i
source venv/bin/activate
```

Troubleshoot:
```
systemd-run --scope --user tmux new -s gpuq
srun -p gpuq \
  --reservation=gpudev \
  --gres=gpu:1 \
  --time=8:00:00 \
  --job-name=adhoc \
  --pty bash -i
. venv/bin/activate
jupyter notebook --no-browser --ip=0.0.0.0 --port=8088
ssh -L 8088:localhost:8088 cri22cn401
```

Grab generated plots:
```
rsync -avht \
    randi:/gpfs/data/bbj-lab/users/burkh4rt/figs \
    ~/Downloads
```

Save environment:
```
uv pip compile --torch-backend=cu128 pyproject.toml -o requirements.txt
```

Get fonts on randi:
```
mkdir -p ~/.local/share/fonts/CMU
cd ~/.local/share/fonts/CMU
wget https://mirrors.ctan.org/fonts/cm-unicode.zip
unzip cm-unicode.zip
find . -type f \( -iname "*.ttf" -o -iname "*.otf" \) -exec mv {} ~/.local/share/fonts/CMU/ \;
fc-cache -f -v
fc-list | grep -i cmu
```

Install directly from github:

```sh
pip install -e "git+https://github.com/bbj-lab/clif-tokenizer.git@main#egg=fms-ehrs"
```

--><|MERGE_RESOLUTION|>--- conflicted
+++ resolved
@@ -26,8 +26,6 @@
 uv pip install --torch-backend=cu128 --link-mode=copy -e .
 ```
 
-<<<<<<< HEAD
-=======
 For plots to render correctly, you may need to install a working version of
 [tex](https://www.tug.org/texlive/) on your system. The code is structured
 logically as follows, where the numerical prefixes correspond to the prefixes in
@@ -82,7 +80,6 @@
     N16 --> N17
 ```
 
->>>>>>> e4b08918
 ## What the code does
 
 ### Data processing (and tokenization)
