--- conflicted
+++ resolved
@@ -13,10 +13,5 @@
 python3 14_process_representation_trajectories.py \
     --data_dir "${hm}/clif-data" \
     --data_version day_stays_qc_first_24h \
-<<<<<<< HEAD
-    --model_loc "${hm}/clif-mdls-archive/medium-packing-tuning-57164794-run2-ckpt-7000" \
-    --save_jumps false
-=======
     --model_loc "${hm}/clif-mdls-archive/mdl-day_stays_qc-llama1b-57350630" \
-    --save_jumps True
->>>>>>> f3d97934
+    --save_jumps True