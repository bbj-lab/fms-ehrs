#!/bin/bash

#SBATCH --job-name=sft
#SBATCH --output=./output/%j.stdout
#SBATCH --partition=sxmq
#SBATCH --gres=gpu:8
#SBATCH --time=1-00:00:00
<<<<<<< HEAD

source preamble.sh

torchrun --nproc_per_node=8 \
    "${name}.py" \
    --model_dir "${hm}/clif-mdls-archive/mdl-day_stays_qc-llama1b-57350630" \
    --data_dir "${hm}/clif-data/day_stays_qc_first_24h-tokenized" \
    --out_dir "${hm}/clif-mdls" \
    --n_epochs 5 \
    --learning_rate 0.00004 \
    --per_device_train_batch_size 4 \
    --per_device_eval_batch_size 4 \
    --gradient_accumulation_steps 2
=======
#SBATCH --array=0

source preamble.sh

case "${SLURM_ARRAY_TASK_ID}" in
    0)
        outcome=same_admission_death
        wandb_project=mimic-sft-clsfr-mort
        ;;
    1)
        outcome=long_length_of_stay
        wandb_project=mimic-sft-clsfr-llos
        ;;
    *)
        echo "Invalid SLURM_ARRAY_TASK_ID: ${SLURM_ARRAY_TASK_ID}"
        ;;
esac

# urt=False
#  wandb_project+="-urt"

torchrun --nproc_per_node=8 \
    "${name}.py" \
    --model_loc "${hm}/clif-mdls-archive/llama1b-57928921-run1" \
    --data_dir "${hm}/clif-data" \
    --data_version QC_day_stays_first_24h \
    --out_dir "${hm}/clif-mdls" \
    --n_epochs 10 \
    --learning_rate 0.00004 \
    --per_device_train_batch_size 4 \
    --per_device_eval_batch_size 4 \
    --gradient_accumulation_steps 2 \
    --outcome "$outcome" \
    --wandb_project "$wandb_project"
>>>>>>> f3d97934
<|MERGE_RESOLUTION|>--- conflicted
+++ resolved
@@ -5,21 +5,6 @@
 #SBATCH --partition=sxmq
 #SBATCH --gres=gpu:8
 #SBATCH --time=1-00:00:00
-<<<<<<< HEAD
-
-source preamble.sh
-
-torchrun --nproc_per_node=8 \
-    "${name}.py" \
-    --model_dir "${hm}/clif-mdls-archive/mdl-day_stays_qc-llama1b-57350630" \
-    --data_dir "${hm}/clif-data/day_stays_qc_first_24h-tokenized" \
-    --out_dir "${hm}/clif-mdls" \
-    --n_epochs 5 \
-    --learning_rate 0.00004 \
-    --per_device_train_batch_size 4 \
-    --per_device_eval_batch_size 4 \
-    --gradient_accumulation_steps 2
-=======
 #SBATCH --array=0
 
 source preamble.sh
@@ -53,5 +38,4 @@
     --per_device_eval_batch_size 4 \
     --gradient_accumulation_steps 2 \
     --outcome "$outcome" \
-    --wandb_project "$wandb_project"
->>>>>>> f3d97934
+    --wandb_project "$wandb_project"