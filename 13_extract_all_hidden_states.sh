#!/bin/bash

#SBATCH --job-name=all-states
#SBATCH --output=./output/%j-%x.stdout
#SBATCH --partition=gpuq
#SBATCH --gres=gpu:8
#SBATCH --time=24:00:00

source preamble.sh

<<<<<<< HEAD
torchrun --nproc_per_node=8 "${name}.py" \
    --data_dir "/scratch/$(whoami)/clif-data" \
    --data_version day_stays_qc_first_24h \
    --model_loc "${hm}/clif-mdls-archive/mdl-day_stays_qc-llama1b-57350630" \
=======
echo "SLURM_ARRAY_JOB_ID=${SLURM_ARRAY_JOB_ID}"
echo "SLURM_ARRAY_TASK_ID=${SLURM_ARRAY_TASK_ID}"

case "${SLURM_ARRAY_TASK_ID}" in
    0) data_dir="${hm}/clif-data" ;;
    1) data_dir="/scratch/burkh4rt/clif-data" ;;
    *) echo "Invalid SLURM_ARRAY_TASK_ID: ${SLURM_ARRAY_TASK_ID}" ;;
esac

torchrun --nproc_per_node=4 \
    --rdzv_backend c10d \
    --rdzv-id "$SLURM_ARRAY_TASK_ID" \
    --rdzv-endpoint=localhost:0 \
    "${name}.py" \
    --data_dir "$data_dir" \
    --data_version QC_day_stays_first_24h \
    --model_loc "${hm}/clif-mdls-archive/llama1b-57928921-run1" \
>>>>>>> f3d97934
    --small_batch_sz $((2 ** 4)) \
    --big_batch_sz $((2 ** 12))<|MERGE_RESOLUTION|>--- conflicted
+++ resolved
@@ -8,12 +8,6 @@
 
 source preamble.sh
 
-<<<<<<< HEAD
-torchrun --nproc_per_node=8 "${name}.py" \
-    --data_dir "/scratch/$(whoami)/clif-data" \
-    --data_version day_stays_qc_first_24h \
-    --model_loc "${hm}/clif-mdls-archive/mdl-day_stays_qc-llama1b-57350630" \
-=======
 echo "SLURM_ARRAY_JOB_ID=${SLURM_ARRAY_JOB_ID}"
 echo "SLURM_ARRAY_TASK_ID=${SLURM_ARRAY_TASK_ID}"
 
@@ -31,6 +25,5 @@
     --data_dir "$data_dir" \
     --data_version QC_day_stays_first_24h \
     --model_loc "${hm}/clif-mdls-archive/llama1b-57928921-run1" \
->>>>>>> f3d97934
     --small_batch_sz $((2 ** 4)) \
     --big_batch_sz $((2 ** 12))