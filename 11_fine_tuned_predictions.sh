--- conflicted
+++ resolved
@@ -8,12 +8,6 @@
 
 source preamble.sh
 
-<<<<<<< HEAD
-#echo "fine-tuned mimic preds..."
-#python3 "${name}.py" \
-#    --data_dir "${hm}/clif-data/day_stays_qc_first_24h-tokenized" \
-#    --model_dir "${hm}/clif-mdls-archive/mdl-day_stays_qc-llama1b-57350630-57723914-clsfr"
-=======
 echo "SLURM_ARRAY_JOB_ID=${SLURM_ARRAY_JOB_ID}"
 echo "SLURM_ARRAY_TASK_ID=${SLURM_ARRAY_TASK_ID}"
 
@@ -22,16 +16,10 @@
     1) data_dir="/scratch/burkh4rt/clif-data" ;;
     *) echo "Invalid SLURM_ARRAY_TASK_ID: ${SLURM_ARRAY_TASK_ID}" ;;
 esac
->>>>>>> f3d97934
 
 echo "fine-tuned chicago preds..."
 python3 "${name}.py" \
-<<<<<<< HEAD
-    --data_dir "/scratch/burkh4rt/clif-data/day_stays_qc_first_24h-tokenized" \
-    --model_dir "${hm}/clif-mdls-archive/mdl-day_stays_qc-llama1b-57350630-57723914-clsfr"
-=======
     --data_dir "$data_dir" \
     --data_version QC_day_stays_first_24h \
     --model_loc "${hm}/clif-mdls-archive/mdl-mdl-day_stays_qc-llama1b-57350630-57748149-clsfr-long_length_of_stay" \
-    --outcome long_length_of_stay
->>>>>>> f3d97934
+    --outcome long_length_of_stay