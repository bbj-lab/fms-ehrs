--- conflicted
+++ resolved
@@ -10,35 +10,10 @@
 
 from vocabulary import Vocabulary
 
-<<<<<<< HEAD
 ref_version = "day_stays_qc"
 data_version = f"{ref_version}_first_24h"
 
 hm = pathlib.Path("/gpfs/data/bbj-lab/users/burkh4rt/").expanduser()
-
-# load and prep data
-splits = ("train", "val", "test")
-data_dirs = dict()
-ref_dirs = dict()
-for s in splits:
-    data_dirs[s] = hm.joinpath("clif-data", f"{data_version}-tokenized", s)
-    ref_dirs[s] = hm.joinpath("clif-data", f"{ref_version}-tokenized", s)
-
-vocab = Vocabulary().load(ref_dirs["train"].joinpath("vocab.gzip"))
-
-for s in splits:
-    outcomes = (
-        pl.scan_parquet(ref_dirs[s].joinpath("tokens_timelines.parquet"))
-        .with_columns(
-            length_of_stay=(
-                pl.col("times").list.get(-1) - pl.col("times").list.get(0)
-            ).dt.total_hours(),
-            same_admission_death=pl.col("tokens").list.contains(vocab("expired")),
-=======
-logger = get_logger()
-logger.info("running {}".format(__file__))
-logger.log_env()
-
 
 @logger.log_calls
 def main(
@@ -78,7 +53,6 @@
                 "same_admission_death",
                 "long_length_of_stay",
             )
->>>>>>> abd01a89
         )
         .with_columns(
             long_length_of_stay=pl.col("length_of_stay") > 24 * 7  # 7 days in hours
