--- conflicted
+++ resolved
@@ -11,16 +11,8 @@
 source ~/.bashrc
 source venv/bin/activate
 python3 02_tokenize_train_val_test_split.py \
-<<<<<<< HEAD
-     --data_dir "${hm}/clif-data/" \
-     --data_version day_stays_qc \
-     --max_padded_len 1024 \
-     --day_stay_filter true \
-     --include_24h_cut true
-=======
     --data_dir "${hm}/clif-data/" \
     --data_version day_stays_qc \
     --max_padded_len 1024 \
     --day_stay_filter true \
-    --include_24h_cut true
->>>>>>> abd01a89
+    --include_24h_cut true