--- conflicted
+++ resolved
@@ -12,11 +12,7 @@
 
 echo "Processing MIMIC data..."
 python3 ../fms_ehrs/scripts/tokenize_train_val_test_split.py \
-<<<<<<< HEAD
-    --data_dir "${hm}/clif-data/" \
-=======
     --data_dir "${hm}/data-mimic/" \
->>>>>>> f0e41910
     --data_version_in W \
     --data_version_out "${data_version:-QC_noX}" \
     --max_padded_len 1024 \
@@ -26,17 +22,10 @@
 
 echo "Using vocab from MIMIC to process UChicago data..."
 python3 ../fms_ehrs/scripts/tokenize_train_val_test_split.py \
-<<<<<<< HEAD
-    --data_dir "${hm}/clif-data-ucmc" \
-    --data_version_in QC \
-    --data_version_out "${data_version:-QC_noX}" \
-    --vocab_path "${hm}/clif-data/${data_version:-QC_noX}-tokenized/train/vocab.gzip" \
-=======
     --data_dir "${hm}/data-ucmc" \
     --data_version_in QC \
     --data_version_out "${data_version:-QC_noX}" \
     --vocab_path "${hm}/data-mimic/${data_version:-QC_noX}-tokenized/train/vocab.gzip" \
->>>>>>> f0e41910
     --max_padded_len 1024 \
     --day_stay_filter True \
     --include_24h_cut True \
