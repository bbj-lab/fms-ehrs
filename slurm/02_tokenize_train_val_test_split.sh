#!/bin/bash

#SBATCH --job-name=tokenize-data
#SBATCH --output=./output/%j-%x.stdout
#SBATCH --partition=tier2q
#SBATCH --mem=100GB
#SBATCH --time=1:00:00

source preamble.sh
<<<<<<< HEAD
=======

[ -z "${data_version}" ] && export data_version=W+
>>>>>>> dde405f0

echo "Processing MIMIC data..."
python3 ../src/scripts/tokenize_train_val_test_split.py \
    --data_dir "${hm}/clif-data/" \
    --data_version_in QC \
    --data_version_out "${data_version:-QC_noX}" \
    --max_padded_len 1024 \
    --day_stay_filter True \
    --include_24h_cut True \
    --drop_nulls_nans True

echo "Using vocab from MIMIC to process UChicago data..."
python3 ../src/scripts/tokenize_train_val_test_split.py \
    --data_dir "${hm}/clif-data-ucmc" \
    --data_version_in QC \
    --data_version_out "${data_version:-QC_noX}" \
    --vocab_path "${hm}/clif-data/${data_version:-QC_noX}-tokenized/train/vocab.gzip" \
    --max_padded_len 1024 \
    --day_stay_filter True \
    --include_24h_cut True \
    --valid_admission_window "('2020-03-01','2022-03-01')" \
    --drop_nulls_nans True<|MERGE_RESOLUTION|>--- conflicted
+++ resolved
@@ -7,11 +7,8 @@
 #SBATCH --time=1:00:00
 
 source preamble.sh
-<<<<<<< HEAD
-=======
 
 [ -z "${data_version}" ] && export data_version=W+
->>>>>>> dde405f0
 
 echo "Processing MIMIC data..."
 python3 ../src/scripts/tokenize_train_val_test_split.py \
