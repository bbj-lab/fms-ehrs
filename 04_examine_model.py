--- conflicted
+++ resolved
@@ -15,10 +15,7 @@
 from torch import arange as t_arange
 from transformers import AutoModelForCausalLM
 
-<<<<<<< HEAD
-=======
 from logger import get_logger
->>>>>>> abd01a89
 from vocabulary import Vocabulary
 
 projector_type = "PCA"
@@ -46,11 +43,6 @@
     return "OTHER"
 
 
-<<<<<<< HEAD
-"""
-dimensionality reduction on token embeddings
-"""
-=======
 @logger.log_calls
 def main(
     *,
@@ -64,6 +56,7 @@
         lambda d: pathlib.Path(d).expanduser().resolve(),
         (data_dir, model_loc, out_dir),
     )
+)
 
     train_dir = data_dir.joinpath("train")
 
@@ -73,78 +66,81 @@
     """
     dimensionality reduction on token embeddings
     """
->>>>>>> abd01a89
 
-# size: vocab x emb_dim
-emb = model.get_input_embeddings()(t_arange(len(vocab)))
-projector = (
-    PCA(n_components=2, random_state=42)
-    if projector_type == "PCA"
-    else TSNE(n_components=2, random_state=42, perplexity=150)
-)
-proj = projector.fit_transform(emb.detach())
+    # size: vocab x emb_dim
+    emb = model.get_input_embeddings()(t_arange(len(vocab)))
+    projector = (
+        PCA(n_components=2, random_state=42)
+        if projector_type == "PCA"
+        else TSNE(n_components=2, random_state=42, perplexity=150)
+    )
+    proj = projector.fit_transform(emb.detach())
+    if projector_type == "PCA":
+        logger.info(f"{projector.explained_variance_ratio_=}")
 
-df = (
-    pl.from_numpy(data=proj, schema=["dim1", "dim2"])
-    .with_columns(token=pl.Series(vocab.lookup.keys()))
-    .with_columns(
-        type=pl.col("token").map_elements(
-            key_type,
-            return_dtype=pl.String,
-            skip_nulls=False,
+    df = (
+        pl.from_numpy(data=proj, schema=["dim1", "dim2"])
+        .with_columns(token=pl.Series(vocab.lookup.keys()))
+        .with_columns(
+            type=pl.col("token").map_elements(
+                key_type,
+                return_dtype=pl.String,
+                skip_nulls=False,
+            )
         )
     )
-)
 
-fig = px.scatter(
-    df,
-    x="dim1",
-    y="dim2",
-    color="type",
-    width=650,
-    title="Token embedding",
-    hover_name="token",
-)
+    fig = px.scatter(
+        df,
+        x="dim1",
+        y="dim2",
+        color="type",
+        width=650,
+        title="Token embedding",
+        hover_name="token",
+    )
 
-fig.write_html(hm.joinpath("embedding_vis-{m}.html".format(m=model_loc.stem)))
+    fig.write_html(out_dir.joinpath("embedding_vis-{m}.html".format(m=model_loc.stem)))
 
-"""
-quantile embeddings only
-"""
+    """
+    quantile embeddings only
+    """
 
-# size: vocab x emb_dim
-emb = model.get_input_embeddings()(t_arange(10))
-projector = (
-    PCA(n_components=2, random_state=42)
-    if projector_type == "PCA"
-    else TSNE(n_components=2, random_state=42, perplexity=150)
-)
-proj = projector.fit_transform(emb.detach())
+    # size: vocab x emb_dim
+    emb = model.get_input_embeddings()(t_arange(10))
+    projector = (
+        PCA(n_components=2, random_state=42)
+        if projector_type == "PCA"
+        else TSNE(n_components=2, random_state=42, perplexity=150)
+    )
+    proj = projector.fit_transform(emb.detach())
+    if projector_type == "PCA":
+        logger.info(f"{projector.explained_variance_ratio_=}")
 
-fig = px.scatter(
-    pl.from_numpy(data=proj, schema=["dim1", "dim2"]).with_columns(
-        token=pl.Series(list(vocab.lookup.keys())[:10])
-    ),
-    x="dim1",
-    y="dim2",
-    color="token",
-    width=650,
-    title="Quantile embedding",
-    hover_name="token",
-)
+    fig = px.scatter(
+        pl.from_numpy(data=proj, schema=["dim1", "dim2"]).with_columns(
+            token=pl.Series(list(vocab.lookup.keys())[:10])
+        ),
+        x="dim1",
+        y="dim2",
+        color="token",
+        width=650,
+        title="Quantile embedding",
+        hover_name="token",
+    )
 
-# connect Q0->Q1->Q2->...->Q9
-fig.add_trace(
-    go.Scatter(
-        x=proj[:, 0],
-        y=proj[:, 1],
-        mode="lines",
-        line=dict(color="grey", width=0.75),
-        showlegend=False,
+    # connect Q0->Q1->Q2->...->Q9
+    fig.add_trace(
+        go.Scatter(
+            x=proj[:, 0],
+            y=proj[:, 1],
+            mode="lines",
+            line=dict(color="grey", width=0.75),
+            showlegend=False,
+        )
     )
-)
 
-fig.write_html(hm.joinpath("embedding_q-{m}.html".format(m=model_loc.stem)))
+    fig.write_html(out_dir.joinpath("embedding_q-{m}.html".format(m=model_loc.stem)))
 
 
 """
